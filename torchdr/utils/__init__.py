# -*- coding: utf-8 -*-
# Author: Rémi Flamary <remi.flamary@polytechnique.edu>
#         Hugues Van Assel <vanasselhugues@gmail.com>
#
# License: BSD 3-Clause License


from .optim import binary_search, false_position, OPTIMIZERS

from .wrappers import (
    wrap_vectors,
    to_torch,
    torch_to_backend,
    handle_backend,
    sum_all_axis,
)

from .geometry import pairwise_distances, LIST_METRICS

from .validation import (
    check_NaNs,
    check_marginal,
    relative_similarity,
    check_similarity,
    check_symmetry,
    check_similarity_torch_keops,
    check_entropy,
    check_entropy_lower_bound,
    check_type,
    check_shape,
    check_nonnegativity,
    check_nonnegativity_eigenvalues,
    check_total_sum,
)

from .utils import (
    entropy,
    kmin,
    kmax,
    normalize_matrix,
    svd_flip,
    center_kernel,
    sum_matrix_vector,
    sum_red,
    logsumexp_red,
    batch_transpose,
    extract_batch_normalization,
)


__all__ = [
    "binary_search",
    "false_position",
    "OPTIMIZERS",
    "wrap_vectors",
    "kmin",
    "kmax",
    "sum_matrix_vector",
    "sum_red",
    "logsumexp_red",
    "check_NaNs",
    "pairwise_distances",
    "LIST_METRICS",
    "check_marginal",
    "relative_similarity",
    "check_similarity",
    "check_symmetry",
    "check_similarity_torch_keops",
    "check_entropy",
    "check_entropy_lower_bound",
    "check_type",
    "check_shape",
    "check_nonnegativity",
    "check_nonnegativity_eigenvalues",
    "check_total_sum",
    "entropy",
    "normalize_matrix",
    "svd_flip",
    "center_kernel",
    "to_torch",
    "torch_to_backend",
    "handle_backend",
    "batch_transpose",
<<<<<<< HEAD
    "sum_all_axis",
=======
    "extract_batch_normalization",
>>>>>>> 7088265f
]<|MERGE_RESOLUTION|>--- conflicted
+++ resolved
@@ -81,9 +81,5 @@
     "torch_to_backend",
     "handle_backend",
     "batch_transpose",
-<<<<<<< HEAD
-    "sum_all_axis",
-=======
     "extract_batch_normalization",
->>>>>>> 7088265f
 ]