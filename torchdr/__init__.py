--- conflicted
+++ resolved
@@ -74,13 +74,9 @@
     "AffinityMatcher",
     "BatchedAffinityMatcher",
     "PCA",
-<<<<<<< HEAD
-    "KernelPCA",
-=======
     "NeighborEmbedding",
     "SparseNeighborEmbedding",
     "SampledNeighborEmbedding",
->>>>>>> 9d14c934
     "SNE",
     "TSNE",
     "InfoTSNE",
