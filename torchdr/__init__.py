--- conflicted
+++ resolved
@@ -34,10 +34,6 @@
 
 # import DR methods
 from .base import DRModule
-<<<<<<< HEAD
-=======
-from .spectral import PCA, KernelPCA, IncrementalPCA
->>>>>>> 8b01358d
 from .clustering import KMeans
 from .eval import silhouette_samples, silhouette_score
 from .neighbor_embedding import (
@@ -51,7 +47,7 @@
     SparseNeighborEmbedding,
     TSNEkhorn,
 )
-from .spectral import PCA, KernelPCA
+from .spectral import PCA, IncrementalPCA, KernelPCA
 
 # import utils
 from .utils import binary_search, false_position, pairwise_distances
