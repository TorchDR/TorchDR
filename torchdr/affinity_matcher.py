"""Affinity matcher base classes."""

# Author: Hugues Van Assel <vanasselhugues@gmail.com>
#         Titouan Vayer <titouan.vayer@inria.fr>
#         Nicolas Courty <ncourty@irisa.fr>
#
# License: BSD 3-Clause License

import numpy as np
import torch
from tqdm import tqdm

from torchdr.affinity import (
    Affinity,
    LogAffinity,
    SparseLogAffinity,
    UnnormalizedAffinity,
)
from torchdr.base import DRModule
from torchdr.spectral_embedding import PCA
from torchdr.utils import (
    check_NaNs,
    check_nonnegativity,
    cross_entropy_loss,
    square_loss,
    to_torch,
    ManifoldParameter,
    PoincareBallManifold,
    log_with_timing,
)

from typing import Union, Dict, Optional, Any, Type


LOSS_DICT = {
    "square_loss": square_loss,
    "cross_entropy_loss": cross_entropy_loss,
}


class AffinityMatcher(DRModule):
    r"""Perform dimensionality reduction by matching two affinity matrices.

    It amounts to solving a problem of the form:

    .. math::

        \min_{\mathbf{Z}} \: \mathcal{L}( \mathbf{P}, \mathbf{Q})

    where :math:`\mathcal{L}` is a loss function, :math:`\mathbf{P}` is the
    input affinity matrix and :math:`\mathbf{Q}` is the affinity matrix of the
    embedding.

    The embedding optimization is performed using a first-order optimization method, with gradients calculated via PyTorch's automatic differentiation.

    Parameters
    ----------
    affinity_in : Affinity
        The affinity object for the input space.
    affinity_out : Affinity, optional
        The affinity object for the output embedding space. Default is None.
        When None, a custom _loss method must be implemented.
    kwargs_affinity_out : dict, optional
        Additional keyword arguments for the affinity_out method.
    n_components : int, optional
        Number of dimensions for the embedding. Default is 2.
    loss_fn : str, optional
        Loss function to use for the optimization. Default is "square_loss".
    kwargs_loss : dict, optional
        Additional keyword arguments for the loss function.
    optimizer : str or torch.optim.Optimizer, optional
        Name of an optimizer from torch.optim or an optimizer class.
        Default is "Adam".
    optimizer_kwargs : dict, optional
        Additional keyword arguments for the optimizer.
    lr : float or 'auto', optional
        Learning rate for the optimizer. Default is 1e0.
    scheduler : str or torch.optim.lr_scheduler.LRScheduler, optional
        Name of a scheduler from torch.optim.lr_scheduler or a scheduler class.
        Default is None (no scheduler).
    scheduler_kwargs : dict, optional
        Additional keyword arguments for the scheduler.
    min_grad_norm : float, optional
        Tolerance for stopping criterion. Default is 1e-7.
    max_iter : int, optional
        Maximum number of iterations. Default is 1000.
    init : str, torch.Tensor, or np.ndarray, optional
        Initialization method for the embedding. Default is "pca".
    init_scaling : float, optional
        Scaling factor for the initial embedding. Default is 1e-4.
    device : str, optional
        Device to use for computations. Default is "auto".
    backend : {"keops", "faiss", None}, optional
        Which backend to use for handling sparsity and memory efficiency.
        Default is None.
    verbose : bool, optional
        Verbosity of the optimization process. Default is False.
    random_state : float, optional
        Random seed for reproducibility. Default is None.
    check_interval : int, optional
        Number of iterations between two checks for convergence. Default is 50.
    """  # noqa: E501

    def __init__(
        self,
        affinity_in: Affinity,
        affinity_out: Optional[Affinity] = None,
        kwargs_affinity_out: Optional[Dict] = None,
        n_components: int = 2,
        loss_fn: str = "square_loss",
        kwargs_loss: Optional[Dict] = None,
        optimizer: Union[str, Type[torch.optim.Optimizer]] = "Adam",
        optimizer_kwargs: Optional[Dict] = None,
        lr: float = 1e0,
        scheduler: Optional[
            Union[str, Type[torch.optim.lr_scheduler.LRScheduler]]
        ] = None,
        scheduler_kwargs: Optional[Dict] = None,
        min_grad_norm: float = 1e-7,
        max_iter: int = 1000,
        init: Union[str, torch.Tensor, np.ndarray] = "pca",
        init_scaling: float = 1e-4,
        device: str = "auto",
        backend: Optional[str] = None,
        verbose: bool = False,
        random_state: Optional[float] = None,
        check_interval: int = 50,
        **kwargs,
    ):
        super().__init__(
            n_components=n_components,
            device=device,
            backend=backend,
            verbose=verbose,
            random_state=random_state,
            **kwargs,
        )

        self.optimizer = optimizer
        self.optimizer_kwargs = optimizer_kwargs
        self.lr = lr
        self.min_grad_norm = min_grad_norm
        self.check_interval = check_interval
        self.max_iter = max_iter
        self.scheduler = scheduler
        self.scheduler_kwargs = scheduler_kwargs

        if loss_fn not in LOSS_DICT:
            raise ValueError(
                f"[TorchDR] ERROR : Loss function {loss_fn} not supported."
            )
        self.loss_fn = loss_fn
        self.kwargs_loss = kwargs_loss

        self.init = init
        self.init_scaling = init_scaling

        # --- check affinity_in ---
        if not isinstance(affinity_in, Affinity) and not affinity_in == "precomputed":
            raise ValueError(
                '[TorchDR] affinity_in must be an Affinity instance or "precomputed".'
            )
        self.affinity_in = affinity_in

        # --- check affinity_out ---
        if affinity_out is not None:
            if not isinstance(affinity_out, Affinity):
                raise ValueError(
                    "[TorchDR] ERROR : affinity_out must be an Affinity instance when not None."
                )
            if getattr(self.affinity_in, "sparsity", False) and not isinstance(
                affinity_out, UnnormalizedAffinity
            ):
                self.logger.warning(
                    "affinity_out must be a UnnormalizedAffinity "
                    "when affinity_in is sparse. Setting sparsity = False in affinity_in."
                )
                self.affinity_in.sparsity = False  # turn off sparsity

        self.affinity_out = affinity_out
        self.kwargs_affinity_out = kwargs_affinity_out

        self.n_iter_ = -1

    def _fit_transform(self, X: torch.Tensor, y: Optional[Any] = None) -> torch.Tensor:
        """Fit the model from data in X.

        Parameters
        ----------
        X : torch.Tensor of shape (n_samples, n_features)
            or (n_samples, n_samples) if precomputed is True
            Input data.
        y : None
            Ignored.

        Returns
        -------
        embedding_ : torch.Tensor
            The embedding of the input data.
        """  # noqa: RST306
        self._fit(X)
        return self.embedding_

<<<<<<< HEAD
    @handle_type
    def fit(self, X: Union[torch.Tensor, np.ndarray], y: Optional[Any] = None):
        """Fit the model to the provided data.

        Parameters
        ----------
        X : torch.Tensor or np.ndarray of shape (n_samples, n_features)
            or (n_samples, n_samples) if precomputed is True
            Input data.
        y : None
            Ignored.

        Returns
        -------
        self : AffinityMatcher
            The fitted AffinityMatcher instance.
        """
        self._fit(X)
        return self

    @log_with_timing(log_device_backend=True)
=======
>>>>>>> da52f036
    def _fit(self, X: torch.Tensor):
        self.n_samples_in_, self.n_features_in_ = X.shape

        # --- check if affinity_in is precomputed else compute it ---
        if self.affinity_in == "precomputed":
            if self.n_features_in_ != self.n_samples_in_:
                raise ValueError(
                    '[TorchDR] ERROR : When affinity_in="precomputed" the input X '
                    "in fit must be a tensor of lazy tensor of shape "
                    "(n_samples, n_samples)."
                )
            check_nonnegativity(X)
            self.affinity_in_ = X
        else:
            if isinstance(self.affinity_in, SparseLogAffinity):
                self.affinity_in_, self.NN_indices_ = self.affinity_in(
                    X, return_indices=True
                )
            else:
                self.affinity_in_ = self.affinity_in(X)

        self._init_embedding(X)
        self._set_params()
        self._set_learning_rate()
        self._set_optimizer()
        self._set_scheduler()

        grad_norm = float("nan")
        pbar = tqdm(range(self.max_iter), disable=not self.verbose)
        for step in pbar:
            self.n_iter_ = step

            self.optimizer_.zero_grad()
            loss = self._loss()
            loss.backward()

            check_convergence = self.n_iter_ % self.check_interval == 0
            if check_convergence:
                grad_norm = self.embedding_.grad.norm(2).item()
                if grad_norm < self.min_grad_norm:
                    if self.verbose:
                        self.logger.info(
                            f"Convergence reached at iter {self.n_iter_} with grad norm: "
                            f"{grad_norm:.2e}."
                        )
                    break

            self.optimizer_.step()
            if self.scheduler_ is not None:
                self.scheduler_.step()

            check_NaNs(
                self.embedding_,
                msg="[TorchDR] ERROR AffinityMatcher : NaNs in the embeddings "
                f"at iter {step}.",
            )

            if self.verbose:
                lr = self.optimizer_.param_groups[0]["lr"]
                msg = (
                    f"Loss: {loss.item():.2e} | "
                    f"Grad norm: {grad_norm:.2e} | "
                    f"LR: {lr:.2e}"
                )
                pbar.set_description(f"[TorchDR] {self.logger.name}: {msg}")

            self._after_step()

        return self

    def _loss(self):
        if self.affinity_out is None:
            raise ValueError(
                "[TorchDR] ERROR : affinity_out is not set. Set it or implement _loss method."
            )

        if self.kwargs_affinity_out is None:
            self.kwargs_affinity_out = {}
        if self.kwargs_loss is None:
            self.kwargs_loss = {}

        # If cross entropy loss and affinity_out is LogAffinity, use log domain
        if (self.loss_fn == "cross_entropy_loss") and isinstance(
            self.affinity_out, LogAffinity
        ):
            self.kwargs_affinity_out.setdefault("log", True)
            self.kwargs_loss.setdefault("log", True)

        # If NN indices are available, restrict output affinity to NNs
        if getattr(self, "NN_indices_", None) is not None:
            self.kwargs_affinity_out.setdefault("indices", self.NN_indices_)

        Q = self.affinity_out(self.embedding_, **self.kwargs_affinity_out)

        loss = LOSS_DICT[self.loss_fn](self.affinity_in_, Q, **self.kwargs_loss)
        return loss

    def _after_step(self):
        pass

    def _set_params(self):
        self.params_ = [{"params": self.embedding_}]
        return self.params_

    def _set_optimizer(self):
        if isinstance(self.optimizer, str):
            # Try to get the optimizer from torch.optim
            try:
                optimizer_class = getattr(torch.optim, self.optimizer)
            except AttributeError:
                raise ValueError(
                    f"[TorchDR] ERROR: Optimizer '{self.optimizer}' not found in torch.optim."
                )
        else:
            if not issubclass(self.optimizer, torch.optim.Optimizer):
                raise ValueError(
                    "[TorchDR] ERROR: optimizer must be a string (name of an optimizer in "
                    "torch.optim) or a subclass of torch.optim.Optimizer."
                )
            optimizer_class = self.optimizer

        self.optimizer_ = optimizer_class(
            self.params_, lr=self.lr_, **(self.optimizer_kwargs or {})
        )
        return self.optimizer_

    def _set_learning_rate(self):
        if self.lr == "auto":
            if self.verbose:
                self.logger.warning(
                    "lr set to 'auto' without "
                    "any implemented rule. Setting lr=1.0 by default."
                )
            self.lr_ = 1.0
        else:
            self.lr_ = self.lr

    def _set_scheduler(self, n_iter: Optional[int] = None):
        n_iter = n_iter or self.max_iter

        if not hasattr(self, "optimizer_"):
            raise ValueError(
                "[TorchDR] ERROR : optimizer not set. "
                "Please call _set_optimizer before _set_scheduler."
            )

        # If scheduler is None, don't create a scheduler
        if self.scheduler is None:
            self.scheduler_ = None
            return self.scheduler_

        scheduler_kwargs = self.scheduler_kwargs or {}

        if isinstance(self.scheduler, str):
            # Try to get the scheduler from torch.optim.lr_scheduler
            try:
                scheduler_class = getattr(torch.optim.lr_scheduler, self.scheduler)
                self.scheduler_ = scheduler_class(self.optimizer_, **scheduler_kwargs)
            except AttributeError:
                raise ValueError(
                    f"[TorchDR] ERROR: Scheduler '{self.scheduler}' not found in torch.optim.lr_scheduler."
                )
        else:
            # Check if the scheduler is a subclass of LRScheduler
            if not issubclass(self.scheduler, torch.optim.lr_scheduler.LRScheduler):
                raise ValueError(
                    "[TorchDR] ERROR: scheduler must be a string (name of a scheduler in "
                    "torch.optim.lr_scheduler) or a subclass of torch.optim.lr_scheduler.LRScheduler."
                )
            self.scheduler_ = self.scheduler(self.optimizer_, **scheduler_kwargs)

        return self.scheduler_

    def _init_embedding(self, X):
        n = X.shape[0]

        if isinstance(self.init, (torch.Tensor, np.ndarray)):
            embedding_ = to_torch(self.init, device=self.device)
            self.embedding_ = self.init_scaling * embedding_ / embedding_[:, 0].std()

        elif self.init == "normal" or self.init == "random":
            embedding_ = torch.randn(
                (n, self.n_components),
                device=X.device if self.device == "auto" else self.device,
                dtype=X.dtype,
            )
            self.embedding_ = self.init_scaling * embedding_ / embedding_[:, 0].std()

        elif self.init == "pca":
            embedding_ = PCA(
                n_components=self.n_components, device=self.device
            ).fit_transform(X)
            self.embedding_ = self.init_scaling * embedding_ / embedding_[:, 0].std()

        elif self.init == "hyperbolic":
            embedding_ = torch.randn(
                (n, self.n_components),
                device=X.device if self.device == "auto" else self.device,
                dtype=torch.float64,  # better double precision on hyperbolic manifolds
            )
            poincare_ball = PoincareBallManifold()
            embedding_ = self.init_scaling * embedding_
            self.embedding_ = ManifoldParameter(
                poincare_ball.expmap0(embedding_, c=1),
                requires_grad=True,
                manifold=poincare_ball,
                c=1,
            )

        else:
            raise ValueError(
                f"[TorchDR] ERROR : init {self.init} not supported in "
                f"{self.__class__.__name__}."
            )

        return self.embedding_.requires_grad_()<|MERGE_RESOLUTION|>--- conflicted
+++ resolved
@@ -201,30 +201,7 @@
         self._fit(X)
         return self.embedding_
 
-<<<<<<< HEAD
-    @handle_type
-    def fit(self, X: Union[torch.Tensor, np.ndarray], y: Optional[Any] = None):
-        """Fit the model to the provided data.
-
-        Parameters
-        ----------
-        X : torch.Tensor or np.ndarray of shape (n_samples, n_features)
-            or (n_samples, n_samples) if precomputed is True
-            Input data.
-        y : None
-            Ignored.
-
-        Returns
-        -------
-        self : AffinityMatcher
-            The fitted AffinityMatcher instance.
-        """
-        self._fit(X)
-        return self
-
     @log_with_timing(log_device_backend=True)
-=======
->>>>>>> da52f036
     def _fit(self, X: torch.Tensor):
         self.n_samples_in_, self.n_features_in_ = X.shape
 
