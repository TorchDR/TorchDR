# -*- coding: utf-8 -*-
"""
Affinity matcher base classes
"""

# Author: Hugues Van Assel <vanasselhugues@gmail.com>
#         Titouan Vayer <titouan.vayer@inria.fr>
#         Nicolas Courty <ncourty@irisa.fr>
#
# License: BSD 3-Clause License

import torch
import numpy as np
from tqdm import tqdm
import geoopt

from torchdr.utils import (
    OPTIMIZERS,
    check_nonnegativity,
    check_NaNs,
    handle_backend,
    to_torch,
)
from torchdr.affinity import (
    Affinity,
    LogAffinity,
    SparseLogAffinity,
    TransformableAffinity,
    TransformableLogAffinity,
)
from torchdr.spectral import PCA
from torchdr.base import DRModule
from torchdr.utils import square_loss, cross_entropy_loss

LOSS_DICT = {
    "square_loss": square_loss,
    "cross_entropy_loss": cross_entropy_loss,
}


class AffinityMatcher(DRModule):
    r"""
    Performs dimensionality reduction by matching two affinity matrices.
    It amounts to solving the following optimization problem:

    .. math::

        \min_{\mathbf{Z}} \: \sum_{ij} L( [\mathbf{A_X}]_{ij}, [\mathbf{A_Z}]_{ij}) \:.

    Optimization of the embedding is perfomed using torch autodiff.

    Parameters
    ----------
    affinity_in : Affinity
        The affinity object for the input space.
    affinity_out : Affinity
        The affinity object for the output embedding space.
    kwargs_affinity_out : dict, optional
        Additional keyword arguments for the affinity_out fit_transform method.
    n_components : int, optional
        Number of dimensions for the embedding. Default is 2.
    optimizer : str, optional
        Optimizer to use for the optimization. Default is "Adam".
    optimizer_kwargs : dict, optional
        Additional keyword arguments for the optimizer.
    lr : float, optional
        Learning rate for the optimizer. Default is 1e0.
    scheduler : str, optional
        Learning rate scheduler. Default is "constant".
    scheduler_kwargs : dict, optional
        Additional keyword arguments for the scheduler.
    tol : float, optional
        Tolerance for stopping criterion. Default is 1e-3.
    max_iter : int, optional
        Maximum number of iterations. Default is 1000.
    init : str | torch.Tensor | np.ndarray, optional
        Initialization method for the embedding. Default is "pca".
    init_scaling : float, optional
        Scaling factor for the initial embedding. Default is 1e-4.
    tolog : bool, optional
        If True, logs the optimization process. Default is False.
    device : str, optional
        Device to use for computations. Default is "auto".
    keops : bool, optional
        Whether to use KeOps for computations. Default is False.
    verbose : bool, optional
        Verbosity of the optimization process. Default is True.
    random_state : float, optional
        Random seed for reproducibility. Default is 0.
    """  # noqa: E501

    def __init__(
        self,
        affinity_in: Affinity,
        affinity_out: Affinity,
        kwargs_affinity_out: dict = {},
        n_components: int = 2,
        loss_fn: str = "square_loss",
        kwargs_loss: dict = {},
        optimizer: str = "Adam",
        optimizer_kwargs: dict = None,
        lr: float = 1e0,
        scheduler: str = "constant",
        scheduler_kwargs: dict = None,
        tol: float = 1e-3,
        max_iter: int = 1000,
        init: str | torch.Tensor | np.ndarray = "pca",
        init_scaling: float = 1e-4,
        tolog: bool = False,
        device: str = "auto",
        keops: bool = False,
        verbose: bool = True,
        random_state: float = 0,
    ):
        super().__init__(
            n_components=n_components,
            device=device,
            keops=keops,
            verbose=verbose,
            random_state=random_state,
        )

        if optimizer not in OPTIMIZERS:
            raise ValueError(f"[TorchDR] ERROR : Optimizer {optimizer} not supported.")

        self.optimizer = optimizer
        self.optimizer_kwargs = optimizer_kwargs
        self.lr = lr
        self.tol = tol
        self.max_iter = max_iter
        self.scheduler = scheduler
        self.scheduler_kwargs = scheduler_kwargs

        if loss_fn not in LOSS_DICT:
            raise ValueError(
                f"[TorchDR] ERROR : Loss function {loss_fn} not supported."
            )
        self.loss_fn = loss_fn
        self.kwargs_loss = kwargs_loss

        self.init = init
        self.init_scaling = init_scaling

        self.tolog = tolog
        self.verbose = verbose

        # --- check affinity_in ---
        if not isinstance(affinity_in, Affinity) and not affinity_in == "precomputed":
            raise ValueError(
                '[TorchDR] affinity_in must be an Affinity instance or "precomputed".'
            )
        self.affinity_in = affinity_in

        # --- check affinity_out ---
        if not isinstance(affinity_out, Affinity):
            raise ValueError("[TorchDR] affinity_out must be an Affinity instance.")
        self.affinity_out = affinity_out
        self.kwargs_affinity_out = kwargs_affinity_out

    @handle_backend
    def fit_transform(self, X: torch.Tensor | np.ndarray, y=None):
        """
        Fits the model to the provided data and returns the transformed data.

        Parameters
        ----------
        X : torch.Tensor or np.ndarray
            Input data of shape (n_samples, n_features).
        y : None
            Ignored.

        Returns
        -------
        embedding_ : torch.Tensor
            The embedding of the input data.
        """
        self._fit(X)
        return self.embedding_

    def fit(self, X: torch.Tensor | np.ndarray, y=None):
        """
        Fits the model to the provided data.

        Parameters
        ----------
        X : torch.Tensor or np.ndarray
            Input data of shape (n_samples, n_features).
        y : None
            Ignored.

        Returns
        -------
        self : AffinityMatcher
            The fitted AffinityMatcher instance.
        """
        super().fit(X)
        self.fit_transform(X)
        return self

    def _fit(self, X: torch.Tensor):
        self._instantiate_generator()

        self.n_samples_in_, self.n_features_in_ = X.shape

        # --- check if affinity_in is precomputed else compute it ---
        if self.affinity_in == "precomputed":
            if self.n_features_in_ != self.n_samples_in_:
                raise ValueError(
                    '[TorchDR] ERROR : When affinity_in="precomputed" the input X '
                    "in fit must be a tensor of lazy tensor of shape "
                    "(n_samples, n_samples)."
                )
            check_nonnegativity(X)
            self.PX_ = X
        else:
            if isinstance(self.affinity_in, SparseLogAffinity):
                self.PX_, self.indices_ = self.affinity_in.fit_transform(
                    X, return_indices=True
                )
            else:
                self.PX_ = self.affinity_in.fit_transform(X)

        self._init_embedding(X)
        self._set_params()
        self._set_optimizer()
        self._set_scheduler()

        pbar = tqdm(range(self.max_iter), disable=not self.verbose)
        for k in pbar:
            self.optimizer_.zero_grad()
            loss = self._loss()
            loss.backward()
            self.optimizer_.step()
            self.scheduler_.step()

            check_NaNs(
                self.embedding_,
                msg="[TorchDR] AffinityMatcher : NaNs in the embeddings "
                f"at iter {k}.",
            )

            if self.verbose:
                pbar.set_description(f"Loss : {loss.item():.2e}")

            self._additional_updates(k)

        self.n_iter_ = k

        return self

    def _loss(self):
        if (self.loss_fn == "cross_entropy_loss") and isinstance(
            self.affinity_out, LogAffinity
        ):
            self.kwargs_affinity_out.setdefault("log", True)
            self.kwargs_loss.setdefault("log", True)

        if hasattr(self, "indices_"):
            if not isinstance(
                self.affinity_out, (TransformableAffinity, TransformableLogAffinity)
            ):
                raise ValueError(
                    "[TorchDR] ERROR : affinity_out must be a TransformableAffinity "
                    "when affinity_in is sparse. Set sparsity = False in affinity_in."
                )
            else:
                Q = self.affinity_out.transform(
                    self.embedding_, indices=self.indices, **self.kwargs_affinity_out
                )
        else:
            Q = self.affinity_out.fit_transform(
                self.embedding_, **self.kwargs_affinity_out
            )
        loss = LOSS_DICT[self.loss_fn](self.PX_, Q, **self.kwargs_loss)
        return loss

    def _additional_updates(self, step):
        pass

    def _set_params(self):
        self.params_ = [{"params": self.embedding_}]
        return self.params_

    def _set_optimizer(self):
        self.optimizer_ = OPTIMIZERS[self.optimizer](
            self.params_, lr=self.lr, **(self.optimizer_kwargs or {})
        )
        return self.optimizer_

    def _set_scheduler(self):
        if not hasattr(self, "optimizer_"):
            raise ValueError(
                "[TorchDR] ERROR : optimizer not set. "
                "Please call _set_optimizer before _set_scheduler."
            )

        if self.scheduler == "constant":
            self.scheduler_ = torch.optim.lr_scheduler.ConstantLR(
                self.optimizer_, factor=1, total_iters=0
            )

        elif self.scheduler == "linear":
            linear_decay = lambda epoch: (1 - epoch / self.max_iter)
            self.scheduler_ = torch.optim.lr_scheduler.LambdaLR(
                self.optimizer_, lr_lambda=linear_decay
            )

        elif self.scheduler == "exponential":  # param gamma
            self.scheduler_ = torch.optim.lr_scheduler.ExponentialLR(
                self.optimizer_, **(self.scheduler_kwargs or {})
            )

        else:
            raise ValueError(
                f"[TorchDR] ERROR : scheduler {self.scheduler} not supported."
            )

        return self.scheduler_

    def _instantiate_generator(self):
        self.generator_ = np.random.default_rng(
            seed=self.random_state
        )  # we use numpy because torch.Generator is not picklable
        return self.generator_

    def _init_embedding(self, X):
        n = X.shape[0]

        if isinstance(self.init, (torch.Tensor, np.ndarray)):
<<<<<<< HEAD
            self.embedding_ = to_torch(self.init, device=self.device)

        elif self.init == "normal":
            self.embedding_ = torch.tensor(
=======
            embedding_ = to_torch(self.init, device=self.device)

        elif self.init == "normal":
            embedding_ = torch.tensor(
>>>>>>> efb1e1cf
                self.generator_.standard_normal(size=(n, self.n_components)),
                device=X.device if self.device == "auto" else self.device,
                dtype=X.dtype,
            )
            self.embedding_ = self.init_scaling * self.embedding_ 

        elif self.init == "pca":
<<<<<<< HEAD
            self.embedding_ = PCA(
                n_components=self.n_components, device=self.device
            ).fit_transform(X)
            self.embedding_ = self.init_scaling * self.embedding_ / self.embedding_[:, 0].std()
=======
            embedding_ = PCA(
                n_components=self.n_components, device=self.device
            ).fit_transform(X)
>>>>>>> efb1e1cf

        elif self.init == "hyperbolic":
            self.embedding_ = torch.tensor(
                self.generator_.standard_normal(size=(n, self.n_components)),
                device=X.device,
                dtype=X.dtype,
            )
            self.embedding_ = self.embedding_ * self.init_scaling 
            # need to project the initialised samples in the Poincaré Ball
            # and then register them to parameters to be optimized on the Poincaré Ball
            ball = geoopt.PoincareBall()
            self.embedding_ = geoopt.ManifoldTensor(ball.expmap0(self.embedding_),manifold=ball)
        else:
            raise ValueError(
                f"[TorchDR] ERROR : init {self.init} not supported in "
                f"{self.__class__.__name__}."
            )

        return self.embedding_.requires_grad_()<|MERGE_RESOLUTION|>--- conflicted
+++ resolved
@@ -327,17 +327,10 @@
         n = X.shape[0]
 
         if isinstance(self.init, (torch.Tensor, np.ndarray)):
-<<<<<<< HEAD
             self.embedding_ = to_torch(self.init, device=self.device)
 
         elif self.init == "normal":
             self.embedding_ = torch.tensor(
-=======
-            embedding_ = to_torch(self.init, device=self.device)
-
-        elif self.init == "normal":
-            embedding_ = torch.tensor(
->>>>>>> efb1e1cf
                 self.generator_.standard_normal(size=(n, self.n_components)),
                 device=X.device if self.device == "auto" else self.device,
                 dtype=X.dtype,
@@ -345,21 +338,15 @@
             self.embedding_ = self.init_scaling * self.embedding_ 
 
         elif self.init == "pca":
-<<<<<<< HEAD
             self.embedding_ = PCA(
                 n_components=self.n_components, device=self.device
             ).fit_transform(X)
             self.embedding_ = self.init_scaling * self.embedding_ / self.embedding_[:, 0].std()
-=======
-            embedding_ = PCA(
-                n_components=self.n_components, device=self.device
-            ).fit_transform(X)
->>>>>>> efb1e1cf
 
         elif self.init == "hyperbolic":
             self.embedding_ = torch.tensor(
                 self.generator_.standard_normal(size=(n, self.n_components)),
-                device=X.device,
+                device=X.device if self.device == "auto" else self.device,
                 dtype=X.dtype,
             )
             self.embedding_ = self.embedding_ * self.init_scaling 
