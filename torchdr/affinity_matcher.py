"""Affinity matcher base classes."""

# Author: Hugues Van Assel <vanasselhugues@gmail.com>
#         Titouan Vayer <titouan.vayer@inria.fr>
#         Nicolas Courty <ncourty@irisa.fr>
#
# License: BSD 3-Clause License

import warnings

import numpy as np
import torch
from tqdm import tqdm

from torchdr.affinity import (
    Affinity,
    LogAffinity,
    SparseLogAffinity,
    UnnormalizedAffinity,
)
from torchdr.base import DRModule
from torchdr.spectral import PCA
from torchdr.utils import (
    check_NaNs,
    check_nonnegativity,
    cross_entropy_loss,
    handle_type,
    square_loss,
    to_torch,
<<<<<<< HEAD
=======
    geoopt,
    is_geoopt_available,
    seed_everything,
>>>>>>> ff78243b
)

from torchdr.manifold import (
    ManifoldParameter,
    PoincareBall,
)

from typing import Union, Dict, Optional, Any, Type


LOSS_DICT = {
    "square_loss": square_loss,
    "cross_entropy_loss": cross_entropy_loss,
}


class AffinityMatcher(DRModule):
    r"""Perform dimensionality reduction by matching two affinity matrices.

    It amounts to solving a problem of the form:

    .. math::

        \min_{\mathbf{Z}} \: \mathcal{L}( \mathbf{P}, \mathbf{Q})

    where :math:`\mathcal{L}` is a loss function, :math:`\mathbf{P}` is the
    input affinity matrix and :math:`\mathbf{Q}` is the affinity matrix of the
    embedding.

    The embedding optimization is performed using a first-order optimization method, with gradients calculated via PyTorch's automatic differentiation.

    Parameters
    ----------
    affinity_in : Affinity
        The affinity object for the input space.
    affinity_out : Affinity
        The affinity object for the output embedding space.
    kwargs_affinity_out : dict, optional
        Additional keyword arguments for the affinity_out method.
    n_components : int, optional
        Number of dimensions for the embedding. Default is 2.
    loss_fn : str, optional
        Loss function to use for the optimization. Default is "square_loss".
    kwargs_loss : dict, optional
        Additional keyword arguments for the loss function.
    optimizer : str or torch.optim.Optimizer, optional
        Name of an optimizer from torch.optim or an optimizer class.
        Default is "Adam".
    optimizer_kwargs : dict, optional
        Additional keyword arguments for the optimizer.
    lr : float or 'auto', optional
        Learning rate for the optimizer. Default is 1e0.
    scheduler : str or torch.optim.lr_scheduler.LRScheduler, optional
        Name of a scheduler from torch.optim.lr_scheduler or a scheduler class.
        Default is None (no scheduler).
    scheduler_kwargs : dict, optional
        Additional keyword arguments for the scheduler.
    min_grad_norm : float, optional
        Tolerance for stopping criterion. Default is 1e-7.
    max_iter : int, optional
        Maximum number of iterations. Default is 1000.
    init : str | torch.Tensor | np.ndarray, optional
        Initialization method for the embedding. Default is "pca".
    init_scaling : float, optional
        Scaling factor for the initial embedding. Default is 1e-4.
    device : str, optional
        Device to use for computations. Default is "auto".
    backend : {"keops", "faiss", None}, optional
        Which backend to use for handling sparsity and memory efficiency.
        Default is None.
    verbose : bool, optional
        Verbosity of the optimization process. Default is False.
    random_state : float, optional
        Random seed for reproducibility. Default is None.
    n_iter_check : int, optional
        Number of iterations between two checks for convergence. Default is 50.
    """  # noqa: E501

    def __init__(
        self,
        affinity_in: Affinity,
        affinity_out: Affinity,
        kwargs_affinity_out: Optional[Dict] = None,
        n_components: int = 2,
        loss_fn: str = "square_loss",
        kwargs_loss: Optional[Dict] = None,
        optimizer: Union[str, Type[torch.optim.Optimizer]] = "Adam",
        optimizer_kwargs: Optional[Dict] = None,
        lr: float = 1e0,
        scheduler: Optional[
            Union[str, Type[torch.optim.lr_scheduler.LRScheduler]]
        ] = None,
        scheduler_kwargs: Optional[Dict] = None,
        min_grad_norm: float = 1e-7,
        max_iter: int = 1000,
        init: Union[str, torch.Tensor, np.ndarray] = "pca",
        init_scaling: float = 1e-4,
        device: str = "auto",
        backend: Optional[str] = None,
        verbose: bool = False,
        random_state: Optional[float] = None,
        n_iter_check: int = 50,
    ):
        super().__init__(
            n_components=n_components,
            device=device,
            backend=backend,
            verbose=verbose,
            random_state=random_state,
        )

        self.optimizer = optimizer
        self.optimizer_kwargs = optimizer_kwargs
        self.lr = lr
        self.min_grad_norm = min_grad_norm
        self.n_iter_check = n_iter_check
        self.verbose = verbose
        self.max_iter = max_iter
        self.scheduler = scheduler
        self.scheduler_kwargs = scheduler_kwargs

        if loss_fn not in LOSS_DICT:
            raise ValueError(
                f"[TorchDR] ERROR : Loss function {loss_fn} not supported."
            )
        self.loss_fn = loss_fn
        self.kwargs_loss = kwargs_loss

        self.init = init
        self.init_scaling = init_scaling

        # --- check affinity_out ---
        if not isinstance(affinity_out, Affinity):
            raise ValueError(
                "[TorchDR] ERROR : affinity_out must be an Affinity instance."
            )
        self.affinity_out = affinity_out
        self.kwargs_affinity_out = kwargs_affinity_out

        # --- check affinity_in ---
        if not isinstance(affinity_in, Affinity) and not affinity_in == "precomputed":
            raise ValueError(
                '[TorchDR] affinity_in must be an Affinity instance or "precomputed".'
            )
        if getattr(affinity_in, "sparsity", False) and not isinstance(
            self.affinity_out, UnnormalizedAffinity
        ):
            warnings.warn(
                "[TorchDR] WARNING : affinity_out must be a UnnormalizedAffinity "
                "when affinity_in is sparse. Setting sparsity = False in affinity_in."
            )
            affinity_in._sparsity = False  # turn off sparsity
        self.affinity_in = affinity_in

    @handle_type
    def fit_transform(
        self, X: Union[torch.Tensor, np.ndarray], y: Optional[any] = None
    ):
        """Fit the model to the provided data and returns the transformed data.

        Parameters
        ----------
        X : torch.Tensor or np.ndarray of shape (n_samples, n_features)
            or (n_samples, n_samples) if precomputed is True
            Input data.
        y : None
            Ignored.

        Returns
        -------
        embedding_ : torch.Tensor
            The embedding of the input data.
        """  # noqa: RST306
        seed_everything(self.random_state)
        self._fit(X)
        return self.embedding_

    def fit(self, X: Union[torch.Tensor, np.ndarray], y: Optional[Any] = None):
        """Fit the model to the provided data.

        Parameters
        ----------
        X : torch.Tensor or np.ndarray of shape (n_samples, n_features)
            or (n_samples, n_samples) if precomputed is True
            Input data.
        y : None
            Ignored.

        Returns
        -------
        self : AffinityMatcher
            The fitted AffinityMatcher instance.
        """
        self.fit_transform(X)
        return self

    def _fit(self, X: torch.Tensor):
        self.n_samples_in_, self.n_features_in_ = X.shape

        # --- check if affinity_in is precomputed else compute it ---
        if self.affinity_in == "precomputed":
            if self.n_features_in_ != self.n_samples_in_:
                raise ValueError(
                    '[TorchDR] ERROR : When affinity_in="precomputed" the input X '
                    "in fit must be a tensor of lazy tensor of shape "
                    "(n_samples, n_samples)."
                )
            check_nonnegativity(X)
            self.PX_ = X
        else:
            if isinstance(self.affinity_in, SparseLogAffinity):
                self.PX_, self.NN_indices_ = self.affinity_in(X, return_indices=True)
            else:
                self.PX_ = self.affinity_in(X)

        self._init_embedding(X)
        self._set_params()
        self._set_learning_rate()
        self._set_optimizer()
        self._set_scheduler()

        pbar = tqdm(range(self.max_iter), disable=not self.verbose)
        for step in pbar:
            self.n_iter_ = step

            self.optimizer_.zero_grad()
            loss = self._loss()
            loss.backward()
            check_convergence = self.n_iter_ % self.n_iter_check == 0
            if check_convergence:
                grad_norm = self.embedding_.grad.norm(2).item()
                if grad_norm < self.min_grad_norm:
                    if self.verbose:
                        print(
                            f"[TorchDR] Convergence reached at iter {self.n_iter_} with grad norm: "
                            f"{grad_norm:.2e}."
                        )
                    break
            self.optimizer_.step()
            if self.scheduler_ is not None:
                self.scheduler_.step()
            check_NaNs(
                self.embedding_,
                msg="[TorchDR] ERROR AffinityMatcher : NaNs in the embeddings "
                f"at iter {step}.",
            )

            if self.verbose:
                pbar.set_description(
                    f"[TorchDR] DR Loss : {loss.item():.2e} | "
                    f"Grad norm : {grad_norm:.2e} "
                )

            self._additional_updates()

        return self

    def _loss(self):
        if (self.loss_fn == "cross_entropy_loss") and isinstance(
            self.affinity_out, LogAffinity
        ):
            if self.kwargs_affinity_out is None:
                self.kwargs_affinity_out = {}
            self.kwargs_affinity_out.setdefault("log", True)
            if self.kwargs_loss is None:
                self.kwargs_loss = {}
            self.kwargs_loss.setdefault("log", True)

        if getattr(self, "NN_indices_", None) is not None:
            Q = self.affinity_out(
                self.embedding_,
                indices=self.NN_indices_,
                **(self.kwargs_affinity_out or {}),
            )
        else:
            Q = self.affinity_out(self.embedding_, **(self.kwargs_affinity_out or {}))
        loss = LOSS_DICT[self.loss_fn](self.PX_, Q, **(self.kwargs_loss or {}))
        return loss

    def _additional_updates(self):
        pass

    def _set_params(self):
        self.params_ = [{"params": self.embedding_}]
        return self.params_

    def _set_optimizer(self):
        if isinstance(self.optimizer, str):
            # Try to get the optimizer from torch.optim
            try:
                optimizer_class = getattr(torch.optim, self.optimizer)
            except AttributeError:
                raise ValueError(
                    f"[TorchDR] ERROR: Optimizer '{self.optimizer}' not found in torch.optim"
                )
        else:
            if not issubclass(self.optimizer, torch.optim.Optimizer):
                raise ValueError(
                    "[TorchDR] ERROR: optimizer must be a string (name of an optimizer in "
                    "torch.optim) or a subclass of torch.optim.Optimizer"
                )
            optimizer_class = self.optimizer

        self.optimizer_ = optimizer_class(
            self.params_, lr=self.lr_, **(self.optimizer_kwargs or {})
        )
        return self.optimizer_

    def _set_learning_rate(self):
        if self.lr == "auto":
            if self.verbose:
                warnings.warn(
                    "[TorchDR] WARNING : lr set to 'auto' without "
                    "any implemented rule. Setting lr=1.0 by default."
                )
            self.lr_ = 1.0
        else:
            self.lr_ = self.lr

    def _set_scheduler(self, n_iter: Optional[int] = None):
        n_iter = n_iter or self.max_iter

        if not hasattr(self, "optimizer_"):
            raise ValueError(
                "[TorchDR] ERROR : optimizer not set. "
                "Please call _set_optimizer before _set_scheduler."
            )

        # If scheduler is None, don't create a scheduler
        if self.scheduler is None:
            self.scheduler_ = None
            return self.scheduler_

        scheduler_kwargs = self.scheduler_kwargs or {}

        if isinstance(self.scheduler, str):
            # Try to get the scheduler from torch.optim.lr_scheduler
            try:
                scheduler_class = getattr(torch.optim.lr_scheduler, self.scheduler)
                self.scheduler_ = scheduler_class(self.optimizer_, **scheduler_kwargs)
            except AttributeError:
                raise ValueError(
                    f"[TorchDR] ERROR: Scheduler '{self.scheduler}' not found in torch.optim.lr_scheduler"
                )
        else:
            # Check if the scheduler is a subclass of LRScheduler
            if not issubclass(self.scheduler, torch.optim.lr_scheduler.LRScheduler):
                raise ValueError(
                    "[TorchDR] ERROR: scheduler must be a string (name of a scheduler in "
                    "torch.optim.lr_scheduler) or a subclass of torch.optim.lr_scheduler.LRScheduler"
                )
            self.scheduler_ = self.scheduler(self.optimizer_, **scheduler_kwargs)

        return self.scheduler_

    def _init_embedding(self, X):
        n = X.shape[0]

        if isinstance(self.init, (torch.Tensor, np.ndarray)):
            embedding_ = to_torch(self.init, device=self.device)
            self.embedding_ = self.init_scaling * embedding_ / embedding_[:, 0].std()

        elif self.init == "normal" or self.init == "random":
            embedding_ = torch.randn(
                (n, self.n_components),
                device=X.device if self.device == "auto" else self.device,
                dtype=X.dtype,
            )
            self.embedding_ = self.init_scaling * embedding_ / embedding_[:, 0].std()

        elif self.init == "pca":
            embedding_ = PCA(
                n_components=self.n_components, device=self.device
            ).fit_transform(X)
            self.embedding_ = self.init_scaling * embedding_ / embedding_[:, 0].std()

        elif self.init == "hyperbolic":
            embedding_ = torch.randn(
                (n, self.n_components),
                device=X.device if self.device == "auto" else self.device,
                dtype=torch.float64,  # better double precision on hyperbolic manifolds
            )
            poincare_ball = PoincareBall()
            embedding_ = self.init_scaling * embedding_
            self.embedding_ = ManifoldParameter(
                poincare_ball.expmap0(embedding_, c=1), requires_grad=True,
                manifold=poincare_ball, c=1
            )

        else:
            raise ValueError(
                f"[TorchDR] ERROR : init {self.init} not supported in "
                f"{self.__class__.__name__}."
            )

        return self.embedding_.requires_grad_()<|MERGE_RESOLUTION|>--- conflicted
+++ resolved
@@ -27,12 +27,7 @@
     handle_type,
     square_loss,
     to_torch,
-<<<<<<< HEAD
-=======
-    geoopt,
-    is_geoopt_available,
     seed_everything,
->>>>>>> ff78243b
 )
 
 from torchdr.manifold import (
