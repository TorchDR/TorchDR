# -*- coding: utf-8 -*-
"""
Base classes for affinity matrices
"""

# Author: Hugues Van Assel <vanasselhugues@gmail.com>
#
# License: BSD 3-Clause License

from abc import ABC, abstractmethod

import torch
import numpy as np
from torchdr.utils import (
    symmetric_pairwise_distances,
    symmetric_pairwise_distances_indices,
    pairwise_distances,
    to_torch,
)


class Affinity(ABC):
    r"""
    Base class for affinity matrices.

    Parameters
    ----------
    metric : str, optional
        The distance metric to use for computing pairwise distances.
    zero_diag : bool, optional
        Whether to set the diagonal of the affinity matrix to zero.
    device : str, optional
        The device to use for computation. Typically "cuda" for GPU or "cpu" for CPU.
        If "auto", uses the device of the input data.
    keops : bool, optional
        Whether to use KeOps for efficient computation of large-scale kernel operations.
    verbose : bool, optional
        If True, prints additional information during computation (default is True).
    """

    def __init__(
        self,
        metric: str = "sqeuclidean",
        zero_diag: bool = True,
        device: str = "auto",
        keops: bool = False,
        verbose: bool = True,
    ):
        self.log = {}
        self.metric = metric
        self.zero_diag = zero_diag
        self.device = device
        self.keops = keops
        self.verbose = verbose
        self.nodiag = nodiag
        self.add_diagonal = 1e12 if self.nodiag else None

    @abstractmethod
    def fit(self, X: torch.Tensor | np.ndarray):
        r"""
        Prepares and stores the input data :math:`\mathbf{X}` for computing
        the affinity matrix.

        This method must be overridden by subclasses.

        Parameters
        ----------
        X : torch.Tensor or np.ndarray of shape (n_samples, n_features)
            Input data to be converted and stored.

        Returns
        -------
        self : object
            Returns the instance itself.
        """
        raise NotImplementedError(
            "[TorchDR] ERROR : fit method not implemented for affinity "
            f"{self.__class__.__name__}. "
        )

    def fit_transform(self, X: torch.Tensor | np.ndarray):
        r"""
        Computes the affinity matrix from input data :math:`\mathbf{X}` and returns
        the resulting matrix.

        It first calls the `fit` method to compute the affinity matrix from
        the input data and then returns the computed affinity matrix.

        Parameters
        ----------
        X : torch.Tensor or np.ndarray of shape (n_samples, n_features)
            Input data used to compute the affinity matrix.

        Returns
        -------
        affinity_matrix_ : torch.Tensor or pykeops.torch.LazyTensor
            The computed affinity matrix.

        Raises
        ------
        AssertionError
            If the `affinity_matrix_` attribute is not set during the `fit` method,
            an assertion error is raised.
        """
        self.fit(X)
        self._check_is_fitted(
            msg="[TorchDR] ERROR : affinity_matrix_ should be computed in fit method."
        )
        return self.affinity_matrix_  # type: ignore

    def _distance_matrix(self, X: torch.Tensor):
        r"""
        Computes the pairwise distance matrix :math:`\mathbf{C}` for the input tensor.

        This method calculates the pairwise distances between all samples in the input
        tensor :math:`\mathbf{X}`, using the specified metric and optionally leveraging
        KeOps for (memory) efficient computation.

        Parameters
        ----------
        X : torch.Tensor of shape (n_samples, n_features)
            Input data.

        Returns
        -------
        C : torch.Tensor or pykeops.torch.LazyTensor
            The pairwise distance matrix. The type of the returned matrix depends on the
            value of the `keops` attribute. If `keops` is True, a KeOps LazyTensor
            is returned. Otherwise, a torch.Tensor is returned.
        """
<<<<<<< HEAD
        C = symmetric_pairwise_distances(
            X=X,
            metric=self.metric,
            keops=self.keops,
            add_diagonal=self.add_diagonal,
=======
        add_diagonal = 1e12 if self.zero_diag else None
        C = pairwise_distances(
            X, Y, metric=self.metric, keops=self.keops, add_diagonal=add_diagonal
>>>>>>> b4d3b0d6
        )
        return C

    def _check_is_fitted(self, msg: str = None):
        r"""
        Checks if the affinity matrix has been computed and is stored in
        the attribute affinity_matrix_ .

        Parameters
        ----------
        msg : str, optional
            Custom error message to be displayed if the check fails. If not provided,
            a default error message is used.

        Raises
        ------
        AssertionError
            If the `affinity_matrix_` attribute does not exist, indicating that
            the model has not been fitted.
        """
        assert hasattr(self, "affinity_matrix_"), (
            msg or "[TorchDR] ERROR : Affinity not fitted."
        )

    @abstractmethod
    def get_batch(self, indices: torch.Tensor):
        r"""
        Decomposes the fitted affinity into batches based on the provided indices.

        This method must be overridden by subclasses. This base implementation returns
        the batched pairwise distance matrix. Subclasses should call
        `super().get_batch(indices)` as a first step to get the batched distance matrix
        and then implement additional steps to compute the affinity.

        The total number of samples must equal the product of the number of batches
        and the batch size.

        Parameters
        ----------
        indices : torch.Tensor
            A 2D tensor of shape (n_batch, batch_size) containing the batch indices.
            The number of samples must equal the product of n_batch and batch_size.

        Returns
        -------
        C_batch : torch.Tensor or pykeops.torch.LazyTensor of shape
        (n_batch, batch_size, batch_size)
            The batched pairwise distance matrix.
        """
        self._check_is_fitted()
        assert (
            indices.ndim == 2
        ), '[TorchDR] ERROR : indices in "get_batch" should be a 2D torch tensor '
        "of shape (n_batch, batch_size)."
        assert (
            indices.shape[0] * indices.shape[1] == self.data_.shape[0]
        ), '[TorchDR] ERROR : indices in "get_batch" should have a product '
        "of dimensions equal to the number of samples."

        data_batch = self.data_[indices]
        C_batch = self._distance_matrix(data_batch)
        return C_batch

    def transform(
        self,
        X: torch.Tensor | np.ndarray,
        Y: torch.Tensor | np.ndarray = None,
        indices: torch.Tensor = None,
    ):
        r"""
        Computes the affinity between points without fitting any parameter.
        Thus it can only be called for affinities that do not require any fitting.
        For such affinities, this method must be overridden.

        Raises
        ------
        NotImplementedError
            If the method is called for an affinity that requires fitting, an error
            is raised.
        """
        raise NotImplementedError(
            "[TorchDR] ERROR : transform method not implemented for affinity "
            f"{self.__class__.__name__}. This means that the affinity has normalizing "
            "parameters that need to be fitted. Thus it can only be called using the "
            "fit_transform method."
        )

    def _distance_matrix_transform(
        self,
        X: torch.Tensor | np.ndarray,
        Y: torch.Tensor | np.ndarray = None,
        indices: torch.Tensor = None,
    ):
        r"""
        Computes the pairwise distance matrix between two datasets X and Y (useful for
        the transform method of kernel PCA) or between a dataset X and itself (regular
        usecase of dimensionality reduction).
        If indices is provided, computes pairwise distances between X and iteself
        for a subset of pairs given by indices.
        """

        if Y is not None and indices is not None:
            raise NotImplementedError(
                "[TorchDR] ERROR : transform method cannot be called with both Y "
                "and indices at the same time."
            )

        if indices is not None:
            return symmetric_pairwise_distances_indices(
                X, indices=indices, metric=self.metric
            )

        elif Y is not None:
            return pairwise_distances(X, Y, metric=self.metric, keops=self.keops)

        else:
            return symmetric_pairwise_distances(
                X, metric=self.metric, keops=self.keops, add_diagonal=self.add_diagonal
            )

    def check_transform_implemented(self):
        """
        Checks if the transform method has been implemented (must be overridden and
        not just the base class).
        """
        # Check if the method is overridden and not just the base class method
        method = getattr(self, "transform")
        if method.__func__ is not Affinity.transform:
            return True
        else:
            return False


class LogAffinity(Affinity):
    r"""
    Base class for affinity matrices in log space.

    This class inherits from the `Affinity` base class and is designed to work with
    affinity matrices in log space. It provides methods to fit the model to input
    data and transform it to an affinity matrix, optionally in log space.

    Parameters
    ----------
    metric : str, optional
        The distance metric to use for computing pairwise distances.
    device : str, optional
        The device to use for computation. Typically "cuda" for GPU or "cpu" for CPU.
        If "auto", uses the device of the input data.
    keops : bool, optional
        Whether to use KeOps for efficient computation of large-scale kernel operations.
    verbose : bool, optional
        If True, prints additional information during computation (default is True).
    """

    def __init__(
        self,
        metric: str = "sqeuclidean",
        zero_diag: bool = True,
        device: str = "auto",
        keops: bool = False,
        verbose: bool = True,
    ):
        super().__init__(
            metric=metric,
            zero_diag=zero_diag,
            device=device,
            keops=keops,
            verbose=verbose,
        )

    def fit_transform(self, X: torch.Tensor | np.ndarray, log: bool = False):
        r"""
        Fits the model to the input data :math:`\mathbf{X}` and returns
        the affinity matrix.

        This method first calls the `fit` method to compute the log affinity matrix
        from the input data. It then returns either the log affinity matrix or the
        exponential of the log affinity matrix, depending on the value of
        the `log` parameter.

        Parameters
        ----------
        X : torch.Tensor or np.ndarray of shape (n_samples, n_features)
            Input data used to compute the affinity matrix.

        log : bool, optional
            If True, returns the log of the affinity matrix. Else, returns
            the affinity matrix by exponentiating the log affinity matrix.

        Returns
        -------
        affinity_matrix_ : torch.Tensor or pykeops.torch.LazyTensor of shape
        (n_samples, n_samples)
            The computed affinity matrix. If `log` is True, returns the log affinity
            matrix. Otherwise, returns the exponentiated log affinity matrix.

        Raises
        ------
        AssertionError
            If the `log_affinity_matrix_` attribute is not set during the `fit` method,
            an assertion error is raised.
        """
        self.fit(X)
        assert hasattr(
            self, "log_affinity_matrix_"
        ), "[TorchDR] ERROR : log_affinity_matrix_ should be computed "
        "in  fit method of a LogAffinity."

        if log:  # return the log of the affinity matrix
            return self.log_affinity_matrix_  # type: ignore
        else:
            if not hasattr(self, "affinity_matrix_"):
                self.affinity_matrix_ = self.log_affinity_matrix_.exp()  # type: ignore
            return self.affinity_matrix_

    def _check_is_fitted(self, msg: str = None):
        r"""
        Checks if the log affinity matrix has been computed and is stored in
        the attribute log_affinity_matrix_ .

        Parameters
        ----------
        msg : str, optional
            Custom error message to be displayed if the check fails. If not provided,
            a default error message is used.

        Raises
        ------
        AssertionError
            If the `log_affinity_matrix_` attribute does not exist, indicating that
            the model has not been fitted.
        """
        assert hasattr(self, "log_affinity_matrix_"), (
            msg or "[TorchDR] ERROR : LogAffinity not fitted."
        )<|MERGE_RESOLUTION|>--- conflicted
+++ resolved
@@ -15,7 +15,6 @@
     symmetric_pairwise_distances,
     symmetric_pairwise_distances_indices,
     pairwise_distances,
-    to_torch,
 )
 
 
@@ -52,8 +51,8 @@
         self.device = device
         self.keops = keops
         self.verbose = verbose
-        self.nodiag = nodiag
-        self.add_diagonal = 1e12 if self.nodiag else None
+        self.zero_diag = zero_diag
+        self.add_diagonal = 1e12 if self.zero_diag else None
 
     @abstractmethod
     def fit(self, X: torch.Tensor | np.ndarray):
@@ -128,17 +127,11 @@
             value of the `keops` attribute. If `keops` is True, a KeOps LazyTensor
             is returned. Otherwise, a torch.Tensor is returned.
         """
-<<<<<<< HEAD
         C = symmetric_pairwise_distances(
             X=X,
             metric=self.metric,
             keops=self.keops,
             add_diagonal=self.add_diagonal,
-=======
-        add_diagonal = 1e12 if self.zero_diag else None
-        C = pairwise_distances(
-            X, Y, metric=self.metric, keops=self.keops, add_diagonal=add_diagonal
->>>>>>> b4d3b0d6
         )
         return C
 
