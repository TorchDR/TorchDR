--- conflicted
+++ resolved
@@ -188,14 +188,11 @@
     def __init__(
         self,
         sigma: float = 1.0,
-<<<<<<< HEAD
+        metric: str = "sqeuclidean",
+        nodiag: bool = True,
         normalization_dim: int | Tuple[int] = (0, 1),
         metric: str = "euclidean",
         zero_diag: bool = True,
-=======
-        metric: str = "sqeuclidean",
-        nodiag: bool = True,
->>>>>>> ec4992d5
         device: str = "auto",
         keops: bool = False,
         verbose: bool = True,
@@ -308,20 +305,11 @@
 
     def __init__(
         self,
-<<<<<<< HEAD
-        K: int = 7,
-        normalization_dim: int | Tuple[int] = (0, 1),
-        metric: str = "euclidean",
-        zero_diag: bool = True,
-        device: str = None,
-        keops: bool = True,
-=======
         degrees_of_freedom: int = 1,
         metric: str = "sqeuclidean",
         nodiag: bool = True,
         device: str = "auto",
         keops: bool = False,
->>>>>>> ec4992d5
         verbose: bool = True,
     ):
         super().__init__(
@@ -432,30 +420,18 @@
 
     def __init__(
         self,
-<<<<<<< HEAD
-        degrees_of_freedom: int = 1,
-        normalization_dim: int | Tuple[int] = (0, 1),
-        metric: str = "euclidean",
-        zero_diag: bool = True,
-=======
         sigma: float = 1.0,
         metric: str = "sqeuclidean",
         nodiag: bool = True,
->>>>>>> ec4992d5
         device: str = "auto",
         keops: bool = False,
         verbose: bool = True,
         normalization_dim: int | Tuple[int] = (0, 1),
     ):
         super().__init__(
-<<<<<<< HEAD
-            metric=metric,
-            zero_diag=zero_diag,
-=======
             sigma=sigma,
             metric=metric,
             nodiag=nodiag,
->>>>>>> ec4992d5
             device=device,
             keops=keops,
             verbose=verbose,
