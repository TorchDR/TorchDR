# -*- coding: utf-8 -*-
"""
Affinity matrices used in UMAP.
"""

# Author: Hugues Van Assel <vanasselhugues@gmail.com>
#
# License: BSD 3-Clause License

import torch
import numpy as np
from scipy.optimize import curve_fit

from torchdr.affinity import Affinity
from torchdr.utils import (
    false_position,
    kmin,
    wrap_vectors,
    batch_transpose,
    inputs_to_torch,
)


@wrap_vectors
def _log_Pumap(C, rho, sigma):
    r"""
    Returns the log of the input affinity matrix used in UMAP.
    """
    return -(C - rho) / sigma


def _Student_umap(C, a, b):
    r"""
    Returns the Student affinity function used in UMAP.
    """
    return 1 / (1 + a * C ** (2 * b))


# from umap/umap/umap_.py
def find_ab_params(spread, min_dist):
    """Fit a, b params for the differentiable curve used in lower
    dimensional fuzzy simplicial complex construction. We want the
    smooth curve (from a pre-defined family with simple gradient) that
    best matches an offset exponential decay.
    """

    def curve(x, a, b):
        return 1.0 / (1.0 + a * x ** (2 * b))

    xv = np.linspace(0, spread * 3, 300)
    yv = np.zeros(xv.shape)
    yv[xv < min_dist] = 1.0
    yv[xv >= min_dist] = np.exp(-(xv[xv >= min_dist] - min_dist) / spread)
    params, covar = curve_fit(curve, xv, yv)
    return params[0], params[1]


def _check_n_neighbors(n_neighbors, n, verbose=True):
    r"""
    Checks the n_neighbors parameter and returns a valid value.
    """
    if n <= 1:
        raise ValueError(
            f"[TorchDR] ERROR : Input has less than one sample : n_samples = {n}."
        )

    if n_neighbors >= n or n_neighbors <= 1:
        new_value = n // 2
        if verbose:
            print(
                "[TorchDR] WARNING : The n_neighbors parameter must be greater than "
                f"1 and smaller than the number of samples (here n = {n}). "
                f"Got n_neighbors = {n_neighbors}. Setting n_neighbors to {new_value}."
            )
        return new_value
    else:
        return n_neighbors


class UMAPAffinityIn(Affinity):
    def __init__(
        self,
        n_neighbors: float = 30,  # analog of the perplexity parameter of SNE / TSNE
        tol: float = 1e-5,
        max_iter: int = 1000,
        sparsity: bool = None,
<<<<<<< HEAD
        metric: str = "euclidean",
        zero_diag: bool = True,
=======
        metric: str = "sqeuclidean",
        nodiag: bool = True,
>>>>>>> ec4992d5
        device: str = "auto",
        keops: bool = False,
        verbose: bool = True,
    ):
        super().__init__(
            metric=metric,
            zero_diag=zero_diag,
            device=device,
            keops=keops,
            verbose=verbose,
        )
        self.n_neighbors = n_neighbors
        self.tol = tol
        self.max_iter = max_iter
        self.sparsity = self.n_neighbors < 100 if sparsity is None else sparsity

    def fit(self, X: torch.Tensor | np.ndarray):
        r"""Computes the input affinity matrix of UMAP from input data X.

        Parameters
        ----------
        X : torch.Tensor or np.ndarray of shape (n_samples, n_features)
            Data on which affinity is computed.

        Returns
        -------
        self : UMAPAffinityData
            The fitted instance.
        """
        if self.verbose:
            print(
                "[TorchDR] Affinity : Computing the Doubly Stochastic Quadratic "
                "Affinity matrix."
            )

        super().fit(X)

        C_full = self._pairwise_distance_matrix(self.data_)

        if self.sparsity:
            print(
                "[TorchDR] Affinity : Sparsity mode enabled, computing "
                "nearest neighbors."
            )
            # when using sparsity, we construct a reduced distance matrix
            # of shape (n_samples, n_neighbors)
            C_reduced, self.indices_ = kmin(C_full, k=self.n_neighbors, dim=1)
        else:
            C_reduced = C_full

        self.rho_ = kmin(C_reduced, k=1, dim=1)[0].squeeze().contiguous()

        n = C_full.shape[0]
        self.n_neighbors = _check_n_neighbors(self.n_neighbors, n, self.verbose)

        def marginal_gap(eps):  # function to find the root of
            marg = _log_Pumap(C_reduced, self.rho_, eps).logsumexp(1).exp().squeeze()
            return marg - np.log(self.n_neighbors)

        self.eps_ = false_position(
            f=marginal_gap,
            n=n,
            tol=self.tol,
            max_iter=self.max_iter,
            verbose=self.verbose,
            dtype=self.data_.dtype,
            device=self.data_.device,
        )

        P = _log_Pumap(C_full, self.rho_, self.eps_).exp()
        self.affinity_matrix_ = P + P.T - P * P.T  # symmetrize the affinity matrix

        return self

    def get_batch(self, indices: torch.Tensor):
        r"""
        Extracts the affinity submatrix corresponding to the batch indices.

        Parameters
        ----------
        indices : torch.Tensor of shape (n_batch, batch_size)
            Indices of the batch.

        Returns
        -------
        P_batch : torch.Tensor or pykeops.torch.LazyTensor
            of shape (n_batch, batch_size, batch_size)
            The affinity matrix for the batch indices.
        """
        C_batch = super().get_batch(indices)
        rho_batch = self.rho_[indices]
        eps_batch = self.eps_[indices]
        P_batch = _log_Pumap(C_batch, rho_batch, eps_batch).exp()
        P_batch_t = batch_transpose(P_batch)
        return P_batch + P_batch_t - P_batch * P_batch_t


class UMAPAffinityOut(Affinity):
    def __init__(
        self,
        min_dist: float = 0.1,
        spread: float = 1,
        a: float = None,
        b: float = None,
<<<<<<< HEAD
        metric: str = "euclidean",
        zero_diag: bool = True,
=======
        metric: str = "sqeuclidean",
        nodiag: bool = True,
>>>>>>> ec4992d5
        device: str = "auto",
        keops: bool = False,
        verbose: bool = True,
    ):
        super().__init__(
            metric=metric,
            zero_diag=zero_diag,
            device=device,
            keops=keops,
            verbose=verbose,
        )
        self.min_dist = min_dist
        self.spread = spread

        if a is None or b is None:
            fitted_a, fitted_b = find_ab_params(self.spread, self.min_dist)
            self._a, self._b = fitted_a.item(), fitted_b.item()
        else:
            self._a = a
            self._b = b

    def fit(self, X: torch.Tensor | np.ndarray):
        r"""
        Computes the embedding affinity matrix of UMAP from input data X.

        Parameters
        ----------
        X : torch.Tensor or np.ndarray of shape (n_samples, n_features)
            Data on which affinity is computed.

        Returns
        -------
        self : UMAPAffinityEmbedding
            The fitted instance.
        """
        super().fit(X)

        C = self._pairwise_distance_matrix(self.data_)
        self.affinity_matrix_ = _Student_umap(C, self._a, self._b)

        return self

    def get_batch(self, indices: torch.Tensor):
        r"""
        Extracts the affinity submatrix corresponding to the batch indices.

        Parameters
        ----------
        indices : torch.Tensor of shape (n_batch, batch_size)
            Indices of the batch.

        Returns
        -------
        P_batch : torch.Tensor or pykeops.torch.LazyTensor
            of shape (n_batch, batch_size, batch_size)
            The affinity matrix for the batch indices.
        """
        C_batch = super().get_batch(indices)
        return _Student_umap(C_batch, self._a, self._b)

    @inputs_to_torch
    def transform(
        self,
        X: torch.Tensor | np.ndarray,
        Y: torch.Tensor | np.ndarray = None,
    ):
        r"""
        Computes the affinity between X and Y.
        If Y is None, computes the affinity between X and itself.

        Parameters
        ----------
        X : torch.Tensor or np.ndarray
            Input data.
        Y : torch.Tensor or np.ndarray
            Second Input data. Default is None.

        Returns
        -------
        P : torch.Tensor or pykeops.torch.LazyTensor
            Affinity between X and Y.
        """
        C = self._pairwise_distance_matrix(X, Y)
        return _Student_umap(C, self._a, self._b)<|MERGE_RESOLUTION|>--- conflicted
+++ resolved
@@ -84,13 +84,8 @@
         tol: float = 1e-5,
         max_iter: int = 1000,
         sparsity: bool = None,
-<<<<<<< HEAD
         metric: str = "euclidean",
         zero_diag: bool = True,
-=======
-        metric: str = "sqeuclidean",
-        nodiag: bool = True,
->>>>>>> ec4992d5
         device: str = "auto",
         keops: bool = False,
         verbose: bool = True,
@@ -195,13 +190,8 @@
         spread: float = 1,
         a: float = None,
         b: float = None,
-<<<<<<< HEAD
         metric: str = "euclidean",
         zero_diag: bool = True,
-=======
-        metric: str = "sqeuclidean",
-        nodiag: bool = True,
->>>>>>> ec4992d5
         device: str = "auto",
         keops: bool = False,
         verbose: bool = True,
