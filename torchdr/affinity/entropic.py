--- conflicted
+++ resolved
@@ -817,16 +817,88 @@
 
 
 class NormalizedGaussianAffinity(LogAffinity):
-<<<<<<< HEAD
+  r"""
+    Computes the Gaussian affinity matrix which can be normalized along a dimension.
+
+    The algorthm computes :math:`\exp( - \mathbf{C} / \sigma)`
+    where :math:`\mathbf{C}` is the pairwise distance matrix and
+    :math:`\sigma` is the bandwidth parameter. The affinity can be normalized
+    according to the specified normalization dimension.
+
+    Parameters
+    ----------
+    sigma : float, optional
+        Bandwidth parameter.
+    metric : str, optional
+        Metric to use for pairwise distances computation.
+    zero_diag : bool, optional
+        Whether to set the diagonal of the affinity matrix to zero.
+    device : str, optional
+        Device to use for computations.
+    keops : bool, optional
+        Whether to use KeOps for computations.
+    verbose : bool, optional
+        Verbosity.
+    normalization_dim : int or Tuple[int], optional
+        Dimension along which to normalize the affinity matrix. Default is (0, 1)
+    """
+
+   def __init__(
+        self,
+        sigma: float = 1.0,
+        metric: str = "sqeuclidean",
+        zero_diag: bool = True,
+        device: str = "auto",
+        keops: bool = False,
+        verbose: bool = False,
+        normalization_dim: int | Tuple[int] = (0, 1),
+    ):
+        super().__init__(
+            metric=metric,
+            zero_diag=zero_diag,
+            device=device,
+            keops=keops,
+            verbose=verbose,
+        )
+        self.sigma = sigma
+        self.normalization_dim = normalization_dim
+
+    def _compute_log_affinity(self, X: torch.Tensor):
+        r"""Fit the normalized Gaussian affinity model to the provided data.
+
+        Parameters
+        ----------
+        X : torch.Tensor of shape (n_samples, n_features)
+            Input data.
+
+        Returns
+        -------
+        log_affinity_matrix : torch.Tensor or pykeops.torch.LazyTensor
+            of shape (n_samples, n_samples)
+            Log of the normalized Gaussian affinity matrix.
+        """
+        C = self._distance_matrix(X)
+
+        log_affinity_matrix = -C / self.sigma
+
+        if self.normalization_dim is not None:
+            self.log_normalization_ = logsumexp_red(
+                log_affinity_matrix, self.normalization_dim
+            )
+            log_affinity_matrix = log_affinity_matrix - self.log_normalization_
+
+        if isinstance(self.normalization_dim, int):
+            n_samples_in = X.shape[0]
+            log_affinity_matrix -= math.log(n_samples_in)
+
+        return log_affinity_matrix
+
+
+class NormalizedStudentAffinity(LogAffinity):
     r"""
-    Computes the Gaussian affinity matrix.
-
-    The formula is given by :math:`\exp( - \mathbf{C} / \sigma)`
-=======
-    r"""Compute the Gaussian affinity matrix which can be normalized along a dimension.
-
-    The algorthm computes :math:`\exp( - \mathbf{C} / \sigma)`
->>>>>>> 708a8a26
+    Computes the Student affinity matrix.
+
+    The formula is given by :math:`(1 + \mathbf{C} / \sigma)^{-1}`
     where :math:`\mathbf{C}` is the pairwise distance matrix and
     :math:`\sigma` is the bandwidth parameter. The affinity can be normalized
     according to the specified normalization dimension.
@@ -870,84 +942,6 @@
         self.normalization_dim = normalization_dim
 
     def _compute_log_affinity(self, X: torch.Tensor):
-        r"""Fit the normalized Gaussian affinity model to the provided data.
-
-        Parameters
-        ----------
-        X : torch.Tensor of shape (n_samples, n_features)
-            Input data.
-
-        Returns
-        -------
-        log_affinity_matrix : torch.Tensor or pykeops.torch.LazyTensor
-            of shape (n_samples, n_samples)
-            Log of the normalized Gaussian affinity matrix.
-        """
-        C = self._distance_matrix(X)
-
-        log_affinity_matrix = -C / self.sigma
-
-        if self.normalization_dim is not None:
-            self.log_normalization_ = logsumexp_red(
-                log_affinity_matrix, self.normalization_dim
-            )
-            log_affinity_matrix = log_affinity_matrix - self.log_normalization_
-
-        if isinstance(self.normalization_dim, int):
-            n_samples_in = X.shape[0]
-            log_affinity_matrix -= math.log(n_samples_in)
-
-        return log_affinity_matrix
-
-
-class NormalizedStudentAffinity(LogAffinity):
-    r"""
-    Computes the Student affinity matrix.
-
-    The formula is given by :math:`(1 + \mathbf{C} / \sigma)^{-1}`
-    where :math:`\mathbf{C}` is the pairwise distance matrix and
-    :math:`\sigma` is the bandwidth parameter. The affinity can be normalized
-    according to the specified normalization dimension.
-
-    Parameters
-    ----------
-    sigma : float, optional
-        Bandwidth parameter.
-    metric : str, optional
-        Metric to use for pairwise distances computation.
-    zero_diag : bool, optional
-        Whether to set the diagonal of the affinity matrix to zero.
-    device : str, optional
-        Device to use for computations.
-    keops : bool, optional
-        Whether to use KeOps for computations.
-    verbose : bool, optional
-        Verbosity.
-    normalization_dim : int or Tuple[int], optional
-        Dimension along which to normalize the affinity matrix. Default is (0, 1)
-    """
-
-    def __init__(
-        self,
-        sigma: float = 1.0,
-        metric: str = "sqeuclidean",
-        zero_diag: bool = True,
-        device: str = "auto",
-        keops: bool = False,
-        verbose: bool = False,
-        normalization_dim: int | Tuple[int] = (0, 1),
-    ):
-        super().__init__(
-            metric=metric,
-            zero_diag=zero_diag,
-            device=device,
-            keops=keops,
-            verbose=verbose,
-        )
-        self.sigma = sigma
-        self.normalization_dim = normalization_dim
-
-    def _compute_log_affinity(self, X: torch.Tensor):
         r"""
         Fits the normalized Student affinity model to the provided data.
 
