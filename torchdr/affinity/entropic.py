--- conflicted
+++ resolved
@@ -328,17 +328,9 @@
         C_batch = super().get_batch(indices)
         eps_batch = self.eps_[indices]
         log_P_batch = _log_Pe(C_batch, eps_batch) - self.log_normalization[indices]
-<<<<<<< HEAD
+
+        log_P_batch -= math.log(self.n_samples_in_)
         return log_P_batch
-=======
-
-        log_P_batch -= math.log(self.n_samples_in_)
-
-        if log:
-            return log_P_batch
-        else:
-            return log_P_batch.exp()
->>>>>>> 424ad8df
 
 
 class SymmetricEntropicAffinity(LogAffinity):
@@ -618,17 +610,9 @@
         eps_batch = self.eps_[indices]
         mu_batch = self.mu_[indices]
         log_P_batch = _log_Pse(C_batch, eps_batch, mu_batch, eps_square=self.eps_square)
-<<<<<<< HEAD
+
+        log_P_batch -= math.log(self.n_samples_in_)
         return log_P_batch
-=======
-
-        log_P_batch -= math.log(self.n_samples_in_)
-
-        if log:
-            return log_P_batch
-        else:
-            return log_P_batch.exp()
->>>>>>> 424ad8df
 
 
 class SinkhornAffinity(LogAffinity):
@@ -838,13 +822,6 @@
         dual_batch = self.dual_[indices]
         log_P_batch = _log_Pds(log_K_batch, dual_batch)
 
-<<<<<<< HEAD
-        return log_P_batch
-=======
         log_P_batch -= math.log(self.n_samples_in_)
 
-        if log:
-            return log_P_batch
-        else:
-            return log_P_batch.exp()
->>>>>>> 424ad8df
+        return log_P_batch